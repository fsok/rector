rectors:
    Rector\Rector\Dynamic\ClassReplacerRector:
        'Environment': 'Nette\Environment'
<<<<<<< HEAD
        'Image': 'Nette\Image'
        'Component': 'Nette\ComponentModel\Component'
    Rector\Rector\Contrib\Nette\Routing\BootstrapToRouterFactoryRector: ~
    Rector\Rector\Contrib\Nette\Routing\CleanupBootstrapToRouterFactoryRector: ~
=======
        'Image': 'Nette\Image'
>>>>>>> db1bf787
<|MERGE_RESOLUTION|>--- conflicted
+++ resolved
@@ -1,11 +1,5 @@
 rectors:
     Rector\Rector\Dynamic\ClassReplacerRector:
         'Environment': 'Nette\Environment'
-<<<<<<< HEAD
         'Image': 'Nette\Image'
-        'Component': 'Nette\ComponentModel\Component'
-    Rector\Rector\Contrib\Nette\Routing\BootstrapToRouterFactoryRector: ~
-    Rector\Rector\Contrib\Nette\Routing\CleanupBootstrapToRouterFactoryRector: ~
-=======
-        'Image': 'Nette\Image'
->>>>>>> db1bf787
+        'Component': 'Nette\ComponentModel\Component'